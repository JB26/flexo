extern crate http;
extern crate rand;

use flexo::*;
use std::collections::HashMap;
use crossbeam::crossbeam_channel::{Sender, Receiver};

static EXPECT_SCHEDULED: &str = "Expected the job to be scheduled";
static EXPECT_SKIPPED: &str = "Expected the job to be skipped";
static ORDER_PANIC: &str = "this order results in a panic!";
static EXPECT_SUCCESS: &str = "Expected the job to be completed successfully";
static EXPECT_FAILURE: &str = "Expected the job to fail, but it completed successfully";

#[derive(PartialEq, Eq, Hash, Clone, Debug)]
struct DummyProviderItem {
    identifier: i32,
    score: i32,
}

#[derive(PartialEq, Eq, Hash, Clone, Debug)]
enum DummyProvider {
    Success(DummyProviderItem),
    PartialCompletion(DummyProviderItem),
    Failure(DummyProviderItem),
}

#[derive(PartialEq, Eq, Hash, Clone, Debug)]
struct DummyState {
}

#[derive(PartialEq, Eq, Hash, Clone, Debug, Copy)]
struct DummyChannelState {}

impl Provider for DummyProvider {
    type J = DummyJob;

    fn new_job(&self, properties: &<<Self as Provider>::J as Job>::PR, order: DummyOrder) -> DummyJob {
        DummyJob {
            provider: self.clone(),
            order,
            properties: properties.clone(),
        }
    }

    fn initial_score(&self) -> i32 {
        match self {
            DummyProvider::Success(p) => p.score,
            DummyProvider::Failure(p) => p.score,
            DummyProvider::PartialCompletion(p) => p.score,
        }
    }

    fn description(&self) -> String {
        "DummyProvider".to_owned()
    }
}

#[derive(PartialEq, Eq, Hash, Clone, Debug)]
struct DummyJobError {
}

#[derive(PartialEq, Eq, Hash, Clone, Debug)]
struct DummyJob {
    provider: DummyProvider,
    order: DummyOrder,
    properties: DummyProperties,
}

#[derive(PartialEq, Eq, Hash, Copy, Clone, Debug)]
struct DummyProperties {}
impl Properties for DummyProperties {}

#[derive(PartialEq, Eq, Hash, Copy, Clone, Debug)]
struct DummyOrderError {}

impl Job for DummyJob {
    type S = i32;
    type JS = DummyState;
    type C = DummyChannel;
    type O = DummyOrder;
    type P = DummyProvider;
    type E = DummyJobError;
    type PI = i32;
    type PR = DummyProperties;
    type OE = DummyOrderError;

    fn provider(&self) -> &DummyProvider {
        &self.provider
    }

    fn order(&self) -> DummyOrder {
        self.order.clone()
    }

    fn properties(&self) -> Self::PR {
        self.properties
    }

    fn cache_state(_order: &Self::O, _properties: &Self::PR) -> Option<CachedItem> {
        None
    }

    fn serve_from_provider(self, channel: DummyChannel, _properties: DummyProperties, _cached_size: u64) -> JobResult<DummyJob> {
        match (&self.order, &self.provider) {
            (DummyOrder::Success(_), DummyProvider::Success(_)) => {
                let jc = JobCompleted::new(channel, self.provider, 1);
                JobResult::Complete(jc)
            },
            (DummyOrder::Success(_), DummyProvider::PartialCompletion(_)) => {
                JobResult::Partial(JobPartiallyCompleted { channel, continue_at: 1 })
            },
            (DummyOrder::InfiniteBlocking(_), DummyProvider::Success(_)) => {
                let _result = channel.collector.tx.send(FlexoProgress::Progress(0));
                std::thread::park(); // block forever.
                JobResult::Complete(JobCompleted::new(channel, self.provider, 1))
            }
            (DummyOrder::Panic(_), _) => panic!(ORDER_PANIC),
            _ => JobResult::Error(JobTerminated { channel, error: DummyJobError {} }),
        }
    }

    fn handle_error(self, _error: DummyOrderError) -> JobResult<Self> {
        unimplemented!()
    }

    fn acquire_resources(_order: &DummyOrder, _properties: &DummyProperties, _last_chance: bool) -> Result<DummyState, std::io::Error> {
        unimplemented!()
    }
}

#[derive(PartialEq, Eq, Hash, Clone, Debug, Copy)]
enum DummyOrder {
    /// an order which immediately completes successfully (unless the provider fails).
    Success(i32),
    /// an order which fails immediately.
    Failure(i32),
    /// an order which never finishes (unless the provider fails).
    InfiniteBlocking(i32),
    /// an order which results in a panic!
    Panic(i32),
}

impl Order for DummyOrder {
    type J = DummyJob;

    fn new_channel(self, _properties: <<Self as Order>::J as Job>::PR, tx: Sender<FlexoProgress>, _last_chance: bool) -> Result<DummyChannel, DummyOrderError> {
        Ok(DummyChannel {
            handle: 1,
            collector: JobState {
                order: self,
                job_resources: None,
                tx,
            },
            state: DummyChannelState {}
        })
    }

    fn reuse_channel(self, properties: <<Self as Order>::J as Job>::PR, tx: Sender<FlexoProgress>, last_chance: bool, _channel: DummyChannel) -> Result<DummyChannel, DummyOrderError> {
        self.new_channel(properties, tx, last_chance)
    }

    fn is_cacheable(&self) -> bool {
        true
    }
}

#[derive(Debug)]
struct DummyChannel {
    handle: i32,
    collector: JobState<DummyJob>,
    state: DummyChannelState,
}

impl Channel for DummyChannel {
    type J = DummyJob;

    fn progress_indicator(&self) -> Option<u64> {
        Some(0)
    }

    fn job_state(&mut self) -> &mut JobState<DummyJob> {
        &mut self.collector
    }
}

struct DummyJobSuccess {
    provider: DummyProvider,
}

struct DummyJobFailure {
    failures: HashMap<DummyProvider, i32>
}

fn successful_providers() -> Vec<DummyProvider> {
    vec![
        DummyProvider::Success(DummyProviderItem { identifier: 1, score: 1 }),
        DummyProvider::Success(DummyProviderItem { identifier: 2, score: 2 }),
        DummyProvider::Success(DummyProviderItem { identifier: 3, score: 3 }),
    ]
}

fn wait_until_message_received <F, R>(
    rx: Receiver<FlexoMessage<DummyProvider>>,
    message_cmp: F
) -> R where F: Fn(&FlexoMessage<DummyProvider>) -> Option<R> {
    match rx.recv().unwrap() {
        received_message => {
            match message_cmp(&received_message) {
                Some(result) => result,
                None => wait_until_message_received(rx, message_cmp),
            }
        }
    }
}

fn wait_until_provider_selected(schedule_outcome: ScheduleOutcome<DummyJob>) -> DummyProvider {
    match schedule_outcome {
        ScheduleOutcome::Scheduled(ScheduledItem { join_handle: _, rx, rx_progress: _ }) => {
            let message_cmp = |msg: &FlexoMessage<DummyProvider>| {
                match msg {
                    FlexoMessage::ProviderSelected(p) => Some(p.clone()),
                    _ => None
                }
            };
            wait_until_message_received(rx, message_cmp)
        },
        _ => panic!(EXPECT_SCHEDULED),
    }
}

fn wait_until_channel_established(schedule_outcome: ScheduleOutcome<DummyJob>) {
    match schedule_outcome {
        ScheduleOutcome::Scheduled(ScheduledItem { join_handle: _, rx, rx_progress: _  }) => {
            let message_cmp = |msg: &FlexoMessage<DummyProvider>| {
                match msg {
                    FlexoMessage::ChannelEstablished(_) => Some(true),
                    _ => None,
                }
            };
            wait_until_message_received(rx, message_cmp);
        },
        _ => panic!(EXPECT_SCHEDULED),
    };
}

fn wait_until_job_completed(schedule_outcome: ScheduleOutcome<DummyJob>) -> DummyJobSuccess {
    let result = match schedule_outcome {
        ScheduleOutcome::Scheduled(ScheduledItem { join_handle, rx: _, rx_progress: _  }) => {
            join_handle.join().unwrap()
        },
        _ => panic!(EXPECT_SCHEDULED),
    };
    match result {
        JobOutcome::Success(provider) => DummyJobSuccess { provider },
        JobOutcome::Error(_) => panic!(EXPECT_SUCCESS),
    }
}

fn wait_until_job_failed(schedule_outcome: ScheduleOutcome<DummyJob>) -> DummyJobFailure {
    let result = match schedule_outcome {
        ScheduleOutcome::Scheduled(ScheduledItem { join_handle, rx: _, rx_progress: _  }) => {
            join_handle.join().unwrap()
        },
        _ => panic!(EXPECT_SCHEDULED),
    };
    match result {
        JobOutcome::Success(_) => panic!(EXPECT_FAILURE),
        JobOutcome::Error(failures) => DummyJobFailure {
            failures,
        }
    }
}

#[test]
fn provider_lowest_score() {
    // Given more than one available provider, the provider with the lowest score is selected.
    let p1 = DummyProvider::Success(DummyProviderItem { identifier: 1, score: 0 });
    let p2 = DummyProvider::Success(DummyProviderItem { identifier: 1, score: 1 });
    let providers = vec![p1.clone(), p2.clone()];
    let mut job_context: JobContext<DummyJob> = JobContext::new(providers, DummyProperties{});
    let result = match job_context.try_schedule(DummyOrder::Success(0), None, None) {
        ScheduleOutcome::Scheduled(ScheduledItem { join_handle, rx: _, rx_progress: _ }) => {
            // wait for the job to complete.
            join_handle.join()
        },
        _ => panic!(EXPECT_SCHEDULED),
    };
    result.unwrap();
}

#[test]
fn second_provider_success_after_first_provider_failure() {
    let p1 = DummyProvider::Failure(DummyProviderItem { identifier: 1, score: 0 });
    let p2 = DummyProvider::Success(DummyProviderItem { identifier: 1, score: 1 });
    let providers = vec![p1.clone(), p2.clone()];
    let mut job_context: JobContext<DummyJob> = JobContext::new(providers, DummyProperties{});
    match job_context.try_schedule(DummyOrder::Success(0), None, None) {
        ScheduleOutcome::Scheduled(ScheduledItem { join_handle, rx: _, rx_progress: _ }) => {
            // wait for the job to complete.
            join_handle.join().unwrap();
        },
        _ => panic!(EXPECT_SCHEDULED),
    }
    let result = job_context.try_schedule(DummyOrder::Success(1), None, None);
    let DummyJobSuccess { provider } = wait_until_job_completed(result);
    assert_eq!(provider, p2);
}

#[test]
fn next_order_success_after_first_order_failed() {
    // After a first order has failed, a subsequent order succeeds: this test case is intended to ensure
    // that a failing job does not cause all available providers to be "blacklisted", i.e., when some mechanism
    // is used to downgrade a provider after it has failed to complete an order, a subsequent order should still
    // be able to use this provider, even though it has been downgraded.
    let mut job_context: JobContext<DummyJob> = JobContext::new(successful_providers(), DummyProperties{});
    job_context.try_schedule(DummyOrder::Failure(0), None, None);
    match job_context.try_schedule(DummyOrder::Success(1), None, None) {
        ScheduleOutcome::Scheduled(ScheduledItem { join_handle, rx: _, rx_progress: _ }) => {
            let result = join_handle.join().unwrap();
            match result {
                JobOutcome::Success(_) => {},
                _ => panic!("Expected success"),
            }
        },
        _ => assert!(false, EXPECT_SCHEDULED),
    };
}

#[test]
fn provider_no_two_simultaneous_jobs() {
    // Once an order has been assigned to a provider, this provider will not be used again as long as the job
    // is still in progress. The intention is to reduce load on the provider by not running multiple jobs
    // simultaneously (or, to speak in more specific terms: we don't want to strain the same web server with more
    // more than one download).
    let p1 = DummyProvider::Success(DummyProviderItem { identifier: 1, score: 0 });
    let p2 = DummyProvider::Success(DummyProviderItem { identifier: 1, score: 1 });
    let providers = vec![p1.clone(), p2.clone()];
    let mut job_context: JobContext<DummyJob> = JobContext::new(providers, DummyProperties{});
    let provider_order1 = match job_context.try_schedule(DummyOrder::InfiniteBlocking(0), None, None) {
        ScheduleOutcome::Scheduled(ScheduledItem { join_handle: _, rx, rx_progress: _ }) => {
            rx.recv().unwrap()
        },
        _ => panic!(EXPECT_SCHEDULED),
    };
    let provider_order2 = match job_context.try_schedule(DummyOrder::Success(1), None, None) {
        ScheduleOutcome::Scheduled(ScheduledItem { join_handle: _, rx, rx_progress: _ }) => {
            rx.recv().unwrap()
        },
        _ => panic!(EXPECT_SCHEDULED),
    };
    assert_ne!(provider_order1, provider_order2);
}

#[test]
fn provider_two_simultaneous_jobs_if_required() {
    // While we generally want to avoid to have one provider handling more than one job simultaneously, this can be
    // necessary if the number of providers is low and the frequency of newly arriving jobs is high.
    let p1 = DummyProvider::Success(DummyProviderItem { identifier: 1, score: 0 });
    let providers = vec![p1.clone()];
    let mut job_context: JobContext<DummyJob> = JobContext::new(providers, DummyProperties{});
    let provider_order1 = match job_context.try_schedule(DummyOrder::InfiniteBlocking(0), None, None) {
        ScheduleOutcome::Scheduled(ScheduledItem { join_handle: _, rx, rx_progress: _ }) => {
            rx.recv().unwrap()
        },
        _ => panic!(EXPECT_SCHEDULED),
    };
    let provider_order2 = match job_context.try_schedule(DummyOrder::Success(1), None, None) {
        ScheduleOutcome::Scheduled(ScheduledItem { join_handle: _, rx, rx_progress: _ }) => {
            rx.recv().unwrap()
        },
        _ => panic!(EXPECT_SCHEDULED),
    };
    assert_eq!(provider_order1, provider_order2);
}

#[test]
fn order_skipped_if_already_in_progress() {
    // If an order is already in progress, scheduling the same order again will not cause a new job to be
    // executed. The intention here is that, since the library will be used for downloads, we don't ever want to
    // have two simultaneous downloads of the same file in order to conserve bandwidth.
    let p1 = DummyProvider::Success(DummyProviderItem { identifier: 1, score: 0 });
    let order = DummyOrder::InfiniteBlocking(0);
    let providers = vec![p1.clone()];
    let mut job_context: JobContext<DummyJob> = JobContext::new(providers, DummyProperties{});
    wait_until_provider_selected(job_context.try_schedule(order.clone(), None, None));

    match job_context.try_schedule(order.clone(), None, None) {
        ScheduleOutcome::AlreadyInProgress =>
            {}
        ScheduleOutcome::Scheduled(_) =>
            panic!(EXPECT_SKIPPED),
        ScheduleOutcome::Cached =>
            panic!(EXPECT_SKIPPED),
        ScheduleOutcome::Uncacheable(_) =>
            panic!(EXPECT_SKIPPED),
    }
}

#[test]
fn best_provider_selected() {
    // Given many providers with different scores: If no failures have occurred yet, and no providers are
    // currently in use, the provider with the best score (i.e., the lowest score) is selected.
    let p1 = DummyProvider::Success(DummyProviderItem { identifier: 1, score: 1 });
    let p2 = DummyProvider::Success(DummyProviderItem { identifier: 2, score: -1 });
    let p3 = DummyProvider::Success(DummyProviderItem { identifier: 3, score: 2 });
    let providers = vec![p1.clone(), p2.clone(), p3.clone()];
    let mut job_context: JobContext<DummyJob> = JobContext::new(providers, DummyProperties{});
    let result = job_context.try_schedule(DummyOrder::Success(0), None, None);

    let DummyJobSuccess { provider } = wait_until_job_completed(result);
    assert_eq!(provider, p2);
}

#[test]
fn job_continued_after_partial_completion() {
    // If a job could be only partially completed, it does not need to be restarted from scratch.
    let p1 = DummyProvider::PartialCompletion(DummyProviderItem { identifier: 1, score: 1 });
    let p2 = DummyProvider::Success(DummyProviderItem { identifier: 2, score: 2 });
    let p3 = DummyProvider::Success(DummyProviderItem { identifier: 2, score: 3 });
    let providers = vec![p1.clone(), p2.clone(), p3.clone()];
    let mut job_context: JobContext<DummyJob> = JobContext::new(providers, DummyProperties{});
    let (provider_first_scheduled, provider_finally_scheduled) = match job_context.try_schedule(DummyOrder::Success(0), None, None) {
        ScheduleOutcome::Scheduled(ScheduledItem {join_handle, rx, rx_progress: _ }) => {
            let provider_first_scheduled = match rx.recv().unwrap() {
                FlexoMessage::ProviderSelected(p) => p,
                _ => panic!("Did not expect this message")
            };
            let provider_finally_scheduled = match join_handle.join().unwrap() {
                JobOutcome::Success(p) => p,
                JobOutcome::Error(_) => panic!("Expected success"),
            };
            (provider_first_scheduled, provider_finally_scheduled)
        },
        _ => panic!(EXPECT_SCHEDULED),
    };
    assert_eq!(provider_first_scheduled, p1);
    assert_eq!(provider_finally_scheduled, p2);
}

#[test]
fn no_infinite_loop() {
    // if all providers fail to fulfil the order, no infinite loop results.
    let p1 = DummyProvider::Failure(DummyProviderItem { identifier: 1, score: 1 });
    let providers = vec![p1.clone()];
    let mut job_context: JobContext<DummyJob> = JobContext::new(providers, DummyProperties{});
    let result = match job_context.try_schedule(DummyOrder::Success(0), None, None) {
        ScheduleOutcome::Scheduled(ScheduledItem {join_handle, rx: _, rx_progress: _ }) => {
            join_handle.join().unwrap()
        },
        _ => panic!(EXPECT_SCHEDULED),
    };

    match result {
        JobOutcome::Success(_) => panic!(EXPECT_SUCCESS),
        JobOutcome::Error(_) => {},
    }
}

#[test]
fn downgrade_provider() {
    // We have two providers p1 and p2 available, where p1 has the better score: In the first run,
    // p1 will be selected, and this provider fails, resulting in the provider being downgraded.
    // For the subsequently scheduled order, p2 will be selected, even though its score is worse than p1:
    // this is due to the fact that p1 has been downgraded after the failure has occurred.
    let p1 = DummyProvider::Failure(DummyProviderItem { identifier: 1, score: 1 });
    let p2 = DummyProvider::Success(DummyProviderItem { identifier: 2, score: 2 });
    let providers = vec![p1.clone(), p2.clone()];
    let mut job_context: JobContext<DummyJob> = JobContext::new(providers, DummyProperties{});
    let result1 = job_context.try_schedule(DummyOrder::Success(0), None, None);
    wait_until_job_completed(result1);
    let result2 = job_context.try_schedule(DummyOrder::Success(1), None, None);
    let first_provider_selected = wait_until_provider_selected(result2);
    assert_eq!(first_provider_selected, p2);
}

#[test]
fn no_downgrade_if_all_providers_fail() {
    // Consider the case when a job cannot be completed because the file simply does not exist, or because we
    // don't have a network connection. We don't want a provider to be downgraded.
    // Therefore, we generally want to downgrade a provider only if it failed to fulfil the order while another
    // provider was able to fulfil it, since this is a strong indication that the provider is the culprit, not
    // the client or the order.
    let p1 = DummyProvider::Failure(DummyProviderItem { identifier: 1, score: 1 });
    let providers = vec![p1.clone()];
    let mut job_context: JobContext<DummyJob> = JobContext::new(providers, DummyProperties{});
    let result1 = job_context.try_schedule(DummyOrder::Success(0), None, None);
    let DummyJobFailure { failures } = wait_until_job_failed(result1);
    let failures = failures.get(&p1);
    assert_eq!(failures, Some(&0));
}

#[test]
fn no_new_channel_established() {
    // channels can be reused: If a job has completed, the channel used for this job will be retained such that
    // it can be reused by a subsequent job.
    let p1 = DummyProvider::Success(DummyProviderItem { identifier: 1, score: 1 });
    let providers = vec![p1.clone()];
    let mut job_context: JobContext<DummyJob> = JobContext::new(providers, DummyProperties{});
    let result1 = job_context.try_schedule(DummyOrder::Success(0), None, None);
    wait_until_job_completed(result1);
    let channel_establishment = match job_context.try_schedule(DummyOrder::Success(1), None, None) {
        ScheduleOutcome::Scheduled(p) => {
            wait_until_message_received(p.rx, |msg| {
                match msg {
                    FlexoMessage::ChannelEstablished(c) => Some(*c),
                    _ => None,
                }
            })
        },
        _ => panic!(EXPECT_SCHEDULED),
    };
    assert_eq!(channel_establishment, ChannelEstablishment::ExistingChannel)
}

#[test]
fn new_channel_established_because_channel_in_use() {
    // A channel can only be used for one job at any given time. If the job is still in progress,
    // we cannot reuse the existing channel, therefore, a new channel must be established.
    let p1 = DummyProvider::Success(DummyProviderItem { identifier: 1, score: 1 });
    let providers = vec![p1.clone()];
    let mut job_context: JobContext<DummyJob> = JobContext::new(providers, DummyProperties{});
    let result1 = job_context.try_schedule(DummyOrder::InfiniteBlocking(0), None, None);
    wait_until_channel_established(result1);
    let channel_establishment = match job_context.try_schedule(DummyOrder::Success(1), None, None) {
        ScheduleOutcome::Scheduled(p) => {
            wait_until_message_received(p.rx, |msg| {
                match msg {
                    FlexoMessage::ProviderSelected(_) => None,
                    FlexoMessage::OrderError => None,
                    FlexoMessage::ChannelEstablished(c) => Some(*c),
                }
            })
        },
        _ => panic!(EXPECT_SCHEDULED),
    };
    assert_eq!(channel_establishment, ChannelEstablishment::NewChannel)
}

#[test]
#[should_panic]
fn job_panic_results_in_main_panic() {
    // If an order fails with a panic!, attempting to schedule a second order results in a panic.
    // This is due to the fact that panics stop the thread's execution, so we don't want to continue running the
    // program since we require this thread to met various invariants. At the same time, Rust does not provide an
    // easy way (afaik) that allows a thread panic to propagate to the parent thread, so we cannot just panic! the
    // main thread when a child thread completes. But we can detect a panic of a child thread before we schedule
    // a new job.
    let p1 = DummyProvider::Success(DummyProviderItem { identifier: 1, score: 1 });
    let order1 = DummyOrder::Panic(0);
    let order2 = DummyOrder::Success(1);
    let providers = vec![p1.clone()];
    let mut job_context: JobContext<DummyJob> = JobContext::new(providers, DummyProperties{});
    let result1 = job_context.try_schedule(order1, None, None);
    wait_until_job_failed(result1);
    job_context.try_schedule(order2, None, None);
}

#[test]
fn read_progress() {
    // the rx_progress channel can be used to inform the caller about progress being made before the job
    // has finished.
    let p1 = DummyProvider::Success(DummyProviderItem { identifier: 1, score: 0 });
    let providers = vec![p1.clone()];
    let mut job_context: JobContext<DummyJob> = JobContext::new(providers, DummyProperties{});
    let result = match job_context.try_schedule(DummyOrder::InfiniteBlocking(0), None, None) {
        ScheduleOutcome::Scheduled(ScheduledItem { join_handle: _, rx: _, rx_progress }) => {
            rx_progress.recv_timeout(std::time::Duration::from_millis(50)).unwrap()
        },
        _ => panic!(EXPECT_SCHEDULED),
    };
    assert_eq!(result, FlexoProgress::Progress(0));
<<<<<<< HEAD
}

#[test]
fn order_previously_completed_from_cache() {
    // A previously completed order can be fetched from the local cache, there is no need to communicate with
    // a provider.
    let p1 = DummyProvider::Success(DummyProviderItem { identifier: 1, score: 0 });
    let order = DummyOrder::Success(1);
    let providers = vec![p1.clone()];
    let mut job_context: JobContext<DummyJob> = JobContext::new(providers, DummyProperties{});
    let result = job_context.try_schedule(order, None, None);
    wait_until_job_completed(result);
    match job_context.try_schedule(order, None, None) {
        ScheduleOutcome::Cached => {},
        _ => panic!(EXPECT_CACHED),
    }
=======
>>>>>>> 6718a943
}<|MERGE_RESOLUTION|>--- conflicted
+++ resolved
@@ -569,23 +569,4 @@
         _ => panic!(EXPECT_SCHEDULED),
     };
     assert_eq!(result, FlexoProgress::Progress(0));
-<<<<<<< HEAD
-}
-
-#[test]
-fn order_previously_completed_from_cache() {
-    // A previously completed order can be fetched from the local cache, there is no need to communicate with
-    // a provider.
-    let p1 = DummyProvider::Success(DummyProviderItem { identifier: 1, score: 0 });
-    let order = DummyOrder::Success(1);
-    let providers = vec![p1.clone()];
-    let mut job_context: JobContext<DummyJob> = JobContext::new(providers, DummyProperties{});
-    let result = job_context.try_schedule(order, None, None);
-    wait_until_job_completed(result);
-    match job_context.try_schedule(order, None, None) {
-        ScheduleOutcome::Cached => {},
-        _ => panic!(EXPECT_CACHED),
-    }
-=======
->>>>>>> 6718a943
 }